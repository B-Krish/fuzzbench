--- conflicted
+++ resolved
@@ -19,11 +19,7 @@
 RUN apt-get update && \
     apt-get install -y wget libstdc++-5-dev libexpat1-dev && \
     apt-get install -y apt-utils apt-transport-https ca-certificates && \
-<<<<<<< HEAD
-    echo deb http://apt.llvm.org/xenial/ llvm-toolchain-xenial main >> /etc/apt/sources.list && \
-=======
     echo deb http://apt.llvm.org/xenial/ llvm-toolchain-xenial-12 main >> /etc/apt/sources.list && \
->>>>>>> bf7b5f2b
     echo deb http://ppa.launchpad.net/ubuntu-toolchain-r/test/ubuntu xenial main >> /etc/apt/sources.list && \
     wget -O - https://apt.llvm.org/llvm-snapshot.gpg.key | apt-key add - && \
     apt-key adv --recv-keys --keyserver keyserver.ubuntu.com 1E9377A2BA9EF27F && \
@@ -38,11 +34,7 @@
 # Download afl++
 RUN git clone https://github.com/AFLplusplus/AFLplusplus.git /afl && \
     cd /afl && \
-<<<<<<< HEAD
-    git checkout 4581ad3df9a3e98b065c61d1f392398973669479
-=======
     git checkout ec737f3368e678cbee3a916d4ef6fb683ebfa1f0
->>>>>>> bf7b5f2b
     
 # Build without Python support as we don't need it.
 # Set AFL_NO_X86 to skip flaky tests.
