# Copyright 2020 Google LLC
#
# Licensed under the Apache License, Version 2.0 (the "License");
# you may not use this file except in compliance with the License.
# You may obtain a copy of the License at
#
# http://www.apache.org/licenses/LICENSE-2.0
#
# Unless required by applicable law or agreed to in writing, software
# distributed under the License is distributed on an "AS IS" BASIS,
# WITHOUT WARRANTIES OR CONDITIONS OF ANY KIND, either express or implied.
# See the License for the specific language governing permissions and
# limitations under the License.

ARG parent_image
FROM $parent_image

# Install libstdc++ to use llvm_mode.
RUN apt-get update && \
    apt-get install -y wget libstdc++-5-dev libtool-bin automake flex bison \
                       libglib2.0-dev libpixman-1-dev python3-setuptools unzip \
                       apt-utils apt-transport-https ca-certificates

# Download and compile afl++.
RUN git clone https://github.com/AFLplusplus/AFLplusplus.git /afl && \
    cd /afl && \
<<<<<<< HEAD
    git checkout 3c88de565a9074f202aeef92416472d17b82d697
=======
    git checkout ec737f3368e678cbee3a916d4ef6fb683ebfa1f0
>>>>>>> bf7b5f2b

# Build without Python support as we don't need it.
# Set AFL_NO_X86 to skip flaky tests.
RUN cd /afl && unset CFLAGS && unset CXXFLAGS && \
    export CC=clang && export AFL_NO_X86=1 && \
    PYTHON_INCLUDE=/ make && make install && \
    make -C utils/aflpp_driver && \
    cp utils/aflpp_driver/libAFLDriver.a /<|MERGE_RESOLUTION|>--- conflicted
+++ resolved
@@ -24,11 +24,7 @@
 # Download and compile afl++.
 RUN git clone https://github.com/AFLplusplus/AFLplusplus.git /afl && \
     cd /afl && \
-<<<<<<< HEAD
-    git checkout 3c88de565a9074f202aeef92416472d17b82d697
-=======
     git checkout ec737f3368e678cbee3a916d4ef6fb683ebfa1f0
->>>>>>> bf7b5f2b
 
 # Build without Python support as we don't need it.
 # Set AFL_NO_X86 to skip flaky tests.
