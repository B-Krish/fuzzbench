# Copyright 2020 Google LLC
#
# Licensed under the Apache License, Version 2.0 (the "License");
# you may not use this file except in compliance with the License.
# You may obtain a copy of the License at
#
# http://www.apache.org/licenses/LICENSE-2.0
#
# Unless required by applicable law or agreed to in writing, software
# distributed under the License is distributed on an "AS IS" BASIS,
# WITHOUT WARRANTIES OR CONDITIONS OF ANY KIND, either express or implied.
# See the License for the specific language governing permissions and
# limitations under the License.
"""Integration code for AFLplusplus fuzzer."""

# This optimized afl++ variant should always be run together with
# "aflplusplus" to show the difference - a default configured afl++ vs.
# a hand-crafted optimized one. afl++ is configured not to enable the good
# stuff by default to be as close to vanilla afl as possible.
# But this means that the good stuff is hidden away in this benchmark
# otherwise.

from fuzzers.aflplusplus import fuzzer as aflplusplus_fuzzer


def build():  # pylint: disable=too-many-branches,too-many-statements
    """Build benchmark."""
    aflplusplus_fuzzer.build("tracepc", "cmplog")


def fuzz(input_corpus, output_corpus, target_binary):
    """Run fuzzer."""
<<<<<<< HEAD
    run_options = ['-p', 'fast']
=======
    run_options = ['-l', '2']
>>>>>>> bf7b5f2b

    aflplusplus_fuzzer.fuzz(input_corpus,
                            output_corpus,
                            target_binary,
                            flags=(run_options))<|MERGE_RESOLUTION|>--- conflicted
+++ resolved
@@ -30,11 +30,7 @@
 
 def fuzz(input_corpus, output_corpus, target_binary):
     """Run fuzzer."""
-<<<<<<< HEAD
-    run_options = ['-p', 'fast']
-=======
     run_options = ['-l', '2']
->>>>>>> bf7b5f2b
 
     aflplusplus_fuzzer.fuzz(input_corpus,
                             output_corpus,
