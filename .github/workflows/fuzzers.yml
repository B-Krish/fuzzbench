name: Build fuzzers
on:
  pull_request:
    paths:
      - 'docker/**'  # Base image changes.
      - 'fuzzers/**' # Changes to fuzzers themselves.
      - 'benchmarks/**'  # Changes to benchmarks.
      - 'src_analysis/**' # Changes that affect what gets built.

jobs:
  build:
    runs-on: ubuntu-latest
    strategy:
      fail-fast: false
      matrix:
        fuzzer:
          - afl
          - aflcc
          - aflfast
          - aflplusplus
          - aflplusplus_optimal
          - aflsmart
          - entropic
          - fairfuzz
          - fastcgs_lm
          - honggfuzz
          - lafintel
          - klee
          - libfuzzer
          - libaflfuzzer
          - manul
          - mopt
          # Binary-only (greybox) fuzzers.
          - eclipser
          - afl_qemu
          - aflplusplus_qemu
          - honggfuzz_qemu
          - weizz_qemu
          # Temporary variants.
<<<<<<< HEAD
          - libfuzzer_norestart
=======
          - aflcc_no_orig_dict
>>>>>>> cffd9ff9
          - libfuzzer_magicbytes
          - entropic_magicbytes
          - aflplusplus_coe
          - aflplusplus_coe3
          - aflplusplus_exploit
          - aflplusplus_exploit_12
          - aflplusplus_exploit_16
          - aflplusplus_exploit_24
          - aflplusplus_exploit_28
          - aflplusplus_explore_pow4
          - aflplusplus_explore_pow5
          - aflplusplus_explore
          - aflplusplus_mmopt

        benchmark_type:
          - oss-fuzz
          - standard

    env:
      FUZZER: ${{ matrix.fuzzer }}
      BENCHMARK_TYPE: ${{ matrix.benchmark_type }}

    steps:
    - uses: actions/checkout@v2
    - run: |  # Needed for git diff to work.
        git fetch origin master --unshallow
        git symbolic-ref refs/remotes/origin/HEAD refs/remotes/origin/master

    - name: Clear unnecessary files
      run: |
        sudo swapoff -a
        sudo rm -f /swapfile
        sudo apt clean
        docker rmi $(docker images -a -q)
        df -h

    - name: Setup Python environment
      uses: actions/setup-python@v1.1.1
      with:
        python-version: 3.7

    # Copied from:
    # https://docs.github.com/en/actions/language-and-framework-guides/using-python-with-github-actions
    - name: Cache pip
      uses: actions/cache@v2
      with:
        # This path is specific to Ubuntu.
        path: ~/.cache/pip
        # Look to see if there is a cache hit for the corresponding requirements
        # file.
        key: ${{ runner.os }}-pip-${{ hashFiles('requirements.txt') }}
        restore-keys: |
          ${{ runner.os }}-pip-
          ${{ runner.os }}-

    - name: Install dependencies
      run: |
        make install-dependencies

    - name: Build Benchmarks
      run: |
        PATH=.venv/bin/:$PATH PYTHONPATH=. python3 .github/workflows/build_and_test_run_fuzzer_benchmarks.py $BENCHMARK_TYPE $FUZZER<|MERGE_RESOLUTION|>--- conflicted
+++ resolved
@@ -37,11 +37,6 @@
           - honggfuzz_qemu
           - weizz_qemu
           # Temporary variants.
-<<<<<<< HEAD
-          - libfuzzer_norestart
-=======
-          - aflcc_no_orig_dict
->>>>>>> cffd9ff9
           - libfuzzer_magicbytes
           - entropic_magicbytes
           - aflplusplus_coe
