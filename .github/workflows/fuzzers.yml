name: Build fuzzers
on:
  pull_request:
    paths:
      - 'docker/**'  # Base image changes.
      - 'fuzzers/**' # Changes to fuzzers themselves.
      - 'benchmarks/**'  # Changes to benchmarks.
      # Changes that affect what gets built.
      - 'src_analysis/**'
      - '.github/worfkflows/fuzzers.yml'
      - '.github/worfkflows/build_and_test_run_fuzzer_benchmarks.py'

jobs:
  build:
    runs-on: ubuntu-latest
    strategy:
      fail-fast: false
      matrix:
        fuzzer:
          - afl
          - aflcc
          - aflfast
          - aflplusplus
          - aflplusplus_optimal
          - aflplusplus_eclipser
          - aflsmart
          - entropic
          - fairfuzz
          - fastcgs_lm
          - honggfuzz
          - lafintel
          - klee
          - libfuzzer
          - manul
          - mopt
          - neuzz
          # Binary-only (greybox) fuzzers.
          - eclipser
          - afl_qemu
          - aflplusplus_qemu
          - honggfuzz_qemu
          - weizz_qemu
          # Temporary variants.
          - libfuzzer_magicbytes
          - entropic_magicbytes
          - aflplusplus_lightweizz
          - aflplusplus_introspection
          - afl_fast
          - afl_fast_v2
          - aflplusplus_dict2file
          - aflplusplus_introspection2
<<<<<<< HEAD
          - aflplusplus_schedule
          - aflplusplus_schedule_explore
          - aflplusplus_cmplog_variant
          - aflplusplus_cmplog_variant2
          - aflplusplus_cmplog_variant3
          - aflplusplus_cmplog_new
          - aflplusplus_notrim
          - aflplusplus_cmplog_variant2_comb
=======
          - aflplusplus_cmplog
          - aflplusplus_cmplog_1
          - aflplusplus_cmplog_old
          - aflplusplus_cmplog_max4k
          - aflplusplus_cmplog_transform
          - aflplusplus_v300c
>>>>>>> bf7b5f2b

        benchmark_type:
          - oss-fuzz
          - standard
          - bug

    steps:
    - uses: actions/checkout@v2
    - run: |  # Needed for git diff to work.
        git fetch origin master --unshallow
        git symbolic-ref refs/remotes/origin/HEAD refs/remotes/origin/master

    - name: Clear unnecessary files
      run: |
        sudo swapoff -a
        sudo rm -f /swapfile
        sudo apt clean
        docker rmi $(docker images -a -q)
        df -h

    - name: Setup Python environment
      uses: actions/setup-python@v2
      with:
        python-version: 3.8

    # Copied from:
    # https://docs.github.com/en/actions/language-and-framework-guides/using-python-with-github-actions
    - name: Cache pip
      uses: actions/cache@v2
      with:
        # This path is specific to Ubuntu.
        path: ~/.cache/pip
        # Look to see if there is a cache hit for the corresponding requirements
        # file.
        key: ${{ runner.os }}-pip-${{ hashFiles('requirements.txt') }}
        restore-keys: |
          ${{ runner.os }}-pip-
          ${{ runner.os }}-

    - name: Install dependencies
      run: |
        make install-dependencies

    - name: Build Benchmarks
      run: |
        PATH=.venv/bin/:$PATH PYTHONPATH=. python3 .github/workflows/build_and_test_run_fuzzer_benchmarks.py ${{ matrix.benchmark_type }} ${{ matrix.fuzzer }}<|MERGE_RESOLUTION|>--- conflicted
+++ resolved
@@ -49,23 +49,12 @@
           - afl_fast_v2
           - aflplusplus_dict2file
           - aflplusplus_introspection2
-<<<<<<< HEAD
-          - aflplusplus_schedule
-          - aflplusplus_schedule_explore
-          - aflplusplus_cmplog_variant
-          - aflplusplus_cmplog_variant2
-          - aflplusplus_cmplog_variant3
-          - aflplusplus_cmplog_new
-          - aflplusplus_notrim
-          - aflplusplus_cmplog_variant2_comb
-=======
           - aflplusplus_cmplog
           - aflplusplus_cmplog_1
           - aflplusplus_cmplog_old
           - aflplusplus_cmplog_max4k
           - aflplusplus_cmplog_transform
           - aflplusplus_v300c
->>>>>>> bf7b5f2b
 
         benchmark_type:
           - oss-fuzz
