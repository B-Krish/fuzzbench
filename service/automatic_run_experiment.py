#!/usr/bin/env python3
# Copyright 2020 Google LLC
#
# Licensed under the Apache License, Version 2.0 (the "License");
# you may not use this file except in compliance with the License.
# You may obtain a copy of the License at
#
#      http://www.apache.org/licenses/LICENSE-2.0
#
# Unless required by applicable law or agreed to in writing, software
# distributed under the License is distributed on an "AS IS" BASIS,
# WITHOUT WARRANTIES OR CONDITIONS OF ANY KIND, either express or implied.
# See the License for the specific language governing permissions and
# limitations under the License.
"""Reads experiment-requests.yaml and determines if there is a new experiment
and runs it if needed. Note that this code uses a config file for experiments
that is specific to the FuzzBench service. Therefore this code will break if
others try to run it."""
import argparse
import collections
import os
import re
import sys
from typing import Optional

from common import benchmark_utils
from common import fuzzer_utils
from common import logs
from common import utils
from common import yaml_utils
from database import models
from database import utils as db_utils
from experiment import run_experiment

logger = logs.Logger('automatic_run_experiment')  # pylint: disable=invalid-name

EXPERIMENT_CONFIG_FILE = os.path.join(utils.ROOT_DIR, 'service',
                                      'experiment-config.yaml')

REQUESTED_EXPERIMENTS_PATH = os.path.join(utils.ROOT_DIR, 'service',
                                          'experiment-requests.yaml')

# Don't run an experiment if we have a "request" just containing this keyword.
# TODO(metzman): Look into replacing this mechanism for pausing the service.
PAUSE_SERVICE_KEYWORD = 'PAUSE_SERVICE'

EXPERIMENT_NAME_REGEX = re.compile(r'^\d{4}-\d{2}-\d{2}.*')

# TODO(metzman): Stop hardcoding benchmarks and support marking benchmarks as
# disabled using a config file in each benchmark.
CODE_BENCHMARKS = [
    # OSS-Fuzz benchmarks.
    'bloaty_fuzz_target',
    'curl_curl_fuzzer_http',
    'jsoncpp_jsoncpp_fuzzer',
    'libpcap_fuzz_both',
    'libxslt_xpath',
    'mbedtls_fuzz_dtlsclient',
    'openssl_x509',

    # Temporarily disabled due to out-of-memory issues with clang coverage.
    # 'php_php-fuzz-parser',
    'sqlite3_ossfuzz',
    'systemd_fuzz-link-parser',
    'zlib_zlib_uncompress_fuzzer',

    # Standard benchmarks.
    'freetype2-2017',
    'harfbuzz-1.3.2',
    'lcms-2017-03-21',
    'libjpeg-turbo-07-2017',
    'libpng-1.2.56',
    'libxml2-v2.9.2',
    'openthread-2019-12-23',
    'proj4-2017-08-14',
    're2-2014-12-09',
    'vorbis-2017-12-11',
    'woff2-2016-05-06',
]
BUG_BENCHMARKS = [
    'arrow_parquet-arrow-fuzz',
<<<<<<< HEAD
=======
    'file_magic_fuzzer',
>>>>>>> bf7b5f2b
    'harfbuzz_hb-subset-fuzzer',
    'libhevc_hevc_dec_fuzzer',
    'matio_matio_fuzzer',

    # Temporarily disabled since it is extremely crashy.
    # 'ndpi_fuzz_ndpi_reader',
    'openexr_openexr_exrenvmap_fuzzer',
    'openh264_decoder_fuzzer',
    'php_php-fuzz-execute',
    'php_php-fuzz-parser-2020-07-25',
    'stb_stbi_read_fuzzer',
]


def _get_experiment_name(experiment_config: dict) -> str:
    """Returns the name of the experiment described by |experiment_config| as a
    string."""
    # Use str because the yaml parser will parse things like `2020-05-06` as
    # a datetime if not included in quotes.
    return str(experiment_config['experiment'])


def _get_description(experiment_config: dict) -> Optional[str]:
    """Returns the description of the experiment described by
    |experiment_config| as a string."""
    return experiment_config.get('description')


def _use_oss_fuzz_corpus(experiment_config: dict) -> bool:
    """Returns the oss_fuzz_corpus flag of the experiment described by
    |experiment_config| as a bool."""
    return bool(experiment_config.get('oss_fuzz_corpus'))


def _get_requested_experiments():
    """Return requested experiments."""
    return yaml_utils.read(REQUESTED_EXPERIMENTS_PATH)


def validate_experiment_name(experiment_name):
    """Returns True if |experiment_name| is valid."""
    return EXPERIMENT_NAME_REGEX.match(experiment_name) is not None


def _validate_individual_experiment_requests(experiment_requests):
    """Returns True if all requests in |experiment_request| are valid in
    isolation. Does not account for PAUSE_SERVICE_KEYWORD or duplicates."""
    all_fuzzers = set(fuzzer_utils.get_fuzzer_names())
    valid = True
    # Validate format.
    for request in experiment_requests:
        if not isinstance(request, dict):
            logger.error('Request: %s is not a dict.', request)
            experiment_requests.remove(request)
            valid = False
            continue

        if 'experiment' not in request:
            logger.error('Request: %s does not have field "experiment".',
                         request)
            valid = False
            continue

        experiment = _get_experiment_name(request)
        if not validate_experiment_name(experiment):
            valid = False
            logger.error('Experiment name: %s is not valid.', experiment)
            # Request isn't so malformed that we can finding other issues.
            # if present. Don't continue.

        experiment = request['experiment']
        if not request.get('fuzzers'):
            logger.error('Request: %s does not specify any fuzzers.', request)
            valid = False
            continue

        experiment_fuzzers = request['fuzzers']
        for fuzzer in experiment_fuzzers:
            if fuzzer in all_fuzzers:
                continue
            # Fuzzer isn't valid.
            logger.error('Fuzzer: %s in experiment %s is not valid.', fuzzer,
                         experiment)
            valid = False

        description = request.get('description')
        if description is not None and not isinstance(description, str):
            logger.error(
                'Request: %s "description" attribute is not a valid string.',
                request)
            valid = False
            continue

        oss_fuzz_corpus = request.get('oss_fuzz_corpus')
        if oss_fuzz_corpus is not None and not isinstance(
                oss_fuzz_corpus, bool):
            logger.error(
                'Request: %s "oss_fuzz_corpus" attribute is not a valid bool.',
                request)
            valid = False
            continue

    return valid


def validate_experiment_requests(experiment_requests):
    """Returns True if all requests in |experiment_requests| are valid."""
    # This function tries to find as many requests as possible.
    if PAUSE_SERVICE_KEYWORD in experiment_requests:
        # This is a special case where a string is used instead of an experiment
        # to tell the service not to run experiments automatically. Remove it
        # from the list because it fails validation.
        experiment_requests = experiment_requests[:]  # Don't mutate input.
        experiment_requests.remove(PAUSE_SERVICE_KEYWORD)

    if not _validate_individual_experiment_requests(experiment_requests):
        # Don't try the next validation step if the previous failed, we might
        # exception.
        return False

    # Make sure experiment requests have a unique name, we can't run the same
    # experiment twice.
    counts = collections.Counter(
        [request['experiment'] for request in experiment_requests])

    valid = True
    for experiment_name, count in counts.items():
        if count != 1:
            logger.error('Experiment: "%s" appears %d times.',
                         str(experiment_name), count)
            valid = False

    return valid


def run_requested_experiment(dry_run):
    """Run the oldest requested experiment that hasn't been run yet in
    experiment-requests.yaml."""
    requested_experiments = _get_requested_experiments()

    # TODO(metzman): Look into supporting benchmarks as an optional parameter so
    # that people can add fuzzers that don't support everything.

    if PAUSE_SERVICE_KEYWORD in requested_experiments:
        # Check if automated experiment service is paused.
        logs.warning('Pause service requested, not running experiment.')
        return None

    requested_experiment = None
    for experiment_config in reversed(requested_experiments):
        experiment_name = _get_experiment_name(experiment_config)
        is_new_experiment = db_utils.query(models.Experiment).filter(
            models.Experiment.name == experiment_name).first() is None
        if is_new_experiment:
            requested_experiment = experiment_config
            break

    if requested_experiment is None:
        logs.info('No new experiment to run. Exiting.')
        return None

    experiment_name = _get_experiment_name(requested_experiment)
    if not validate_experiment_requests([requested_experiment]):
        logs.error('Requested experiment: %s in %s is not valid.',
                   requested_experiment, REQUESTED_EXPERIMENTS_PATH)
        return None
    fuzzers = requested_experiment['fuzzers']

    benchmark_type = requested_experiment.get('type')
    if benchmark_type == benchmark_utils.BenchmarkType.BUG.value:
        benchmarks = BUG_BENCHMARKS
    else:
        benchmarks = CODE_BENCHMARKS

    logs.info('Running experiment: %s with fuzzers: %s.', experiment_name,
              ' '.join(fuzzers))
    description = _get_description(requested_experiment)
    oss_fuzz_corpus = _use_oss_fuzz_corpus(requested_experiment)
    return _run_experiment(experiment_name, fuzzers, benchmarks, description,
                           oss_fuzz_corpus, dry_run)


def _run_experiment(  # pylint: disable=too-many-arguments
        experiment_name,
        fuzzers,
        benchmarks,
        description,
        oss_fuzz_corpus,
        dry_run=False):
    """Run an experiment named |experiment_name| on |fuzzer_configs| and shut it
    down once it terminates."""
    logs.info('Starting experiment: %s.', experiment_name)
    if dry_run:
        logs.info('Dry run. Not actually running experiment.')
        return
    run_experiment.start_experiment(experiment_name,
                                    EXPERIMENT_CONFIG_FILE,
                                    benchmarks,
                                    fuzzers,
                                    description=description,
                                    oss_fuzz_corpus=oss_fuzz_corpus)


def main():
    """Run an experiment."""
    logs.initialize()
    parser = argparse.ArgumentParser(description='Run a requested experiment.')
    # TODO(metzman): Add a way to exit immediately if there is already an
    # experiment running. FuzzBench's scheduler isn't smart enough to deal with
    # this properly.
    parser.add_argument('-d',
                        '--dry-run',
                        help='Dry run, don\'t actually run the experiment',
                        default=False,
                        action='store_true')
    args = parser.parse_args()
    run_requested_experiment(args.dry_run)
    return 0


if __name__ == '__main__':
    sys.exit(main())<|MERGE_RESOLUTION|>--- conflicted
+++ resolved
@@ -79,10 +79,7 @@
 ]
 BUG_BENCHMARKS = [
     'arrow_parquet-arrow-fuzz',
-<<<<<<< HEAD
-=======
     'file_magic_fuzzer',
->>>>>>> bf7b5f2b
     'harfbuzz_hb-subset-fuzzer',
     'libhevc_hevc_dec_fuzzer',
     'matio_matio_fuzzer',
