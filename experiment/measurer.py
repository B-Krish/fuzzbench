--- conflicted
+++ resolved
@@ -641,12 +641,9 @@
     if snapshot_measurer.is_cycle_unchanged(cycle):
         snapshot_logger.info('Cycle: %d is unchanged.', cycle)
         regions_covered = snapshot_measurer.get_current_coverage()
-<<<<<<< HEAD
         snapshot_measurer.record_segment_and_function_coverage(
             process_specific_df_containers, this_time)
-=======
         fuzzer_stats_data = snapshot_measurer.get_fuzzer_stats(cycle)
->>>>>>> bfcedb8c
         return models.Snapshot(time=this_time,
                                trial_id=trial_num,
                                edges_covered=regions_covered,
@@ -680,12 +677,9 @@
 
     # Get the coverage of the new corpus units.
     regions_covered = snapshot_measurer.get_current_coverage()
-<<<<<<< HEAD
     snapshot_measurer.record_segment_and_function_coverage(
         process_specific_df_containers, this_time)
-=======
     fuzzer_stats_data = snapshot_measurer.get_fuzzer_stats(cycle)
->>>>>>> bfcedb8c
     snapshot = models.Snapshot(time=this_time,
                                trial_id=trial_num,
                                edges_covered=regions_covered,
