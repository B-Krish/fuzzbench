# Copyright 2020 Google LLC
#
# Licensed under the Apache License, Version 2.0 (the "License");
# you may not use this file except in compliance with the License.
# You may obtain a copy of the License at
#
#      http://www.apache.org/licenses/LICENSE-2.0
#
# Unless required by applicable law or agreed to in writing, software
# distributed under the License is distributed on an "AS IS" BASIS,
# WITHOUT WARRANTIES OR CONDITIONS OF ANY KIND, either express or implied.
# See the License for the specific language governing permissions and
# limitations under the License.

# The order of execution is as follows:
# 1. Pull base-image, base-builder, base-runner, measure-worker.
# 2. After pulling base-image completes: Build base-image.
# 3. After pulling base-builder and building base-image completes: Build base-builder.
# 3. After pulling base-runner and building base-image completes: Build base-runner.
# 3. After pulling measure-worker and building base-runner completes: Build measure-worker.
# This is optimized to take advantage of concurrency and caching as much as
# possible. When nothing changes, this does build takes two minutes to complete
# instead of ten.
# See https://cloud.google.com/cloud-build/docs/speeding-up-builds for a discussion
# on using caching.
# See https://cloud.google.com/cloud-build/docs/configuring-builds/configure-build-step-order
# for a discussion on paralellism/concurrency for build steps in GCB.

steps:

# Pull base-image to fill cache.
- name: 'gcr.io/cloud-builders/docker'
  entrypoint: 'bash'
  args:
    - '-c'
    - |
      docker pull ${_REPO}/base-image || exit 0

- name: 'gcr.io/cloud-builders/docker'
  args: [
    'build',

    # Use two tags so that the image builds properly and we can push it to the
    # correct location.
    '--tag',
    'gcr.io/fuzzbench/base-image:${_EXPERIMENT}',

    '--tag',
    '${_REPO}/base-image:${_EXPERIMENT}',

    '--cache-from',
    '${_REPO}/base-image',

    'docker/base-image'
  ]
  id: 'base-image'

# Pull base-builder to fill cache.
- name: 'gcr.io/cloud-builders/docker'
  entrypoint: 'bash'
  args:
    - '-c'
    - |
      docker pull ${_REPO}/base-builder || exit 0
  id: 'base-builder-pull'
  wait_for: ['-']  # Start this immediately.

- name: 'gcr.io/cloud-builders/docker'
  args: [
    'build',

    '--tag',
    'gcr.io/fuzzbench/base-builder:${_EXPERIMENT}',

    '--tag',
    '${_REPO}/base-builder:${_EXPERIMENT}',

    '--cache-from',
    '${_REPO}/base-builder',

    'docker/base-builder'
  ]
  wait_for: ['base-image', 'base-builder-pull']

# Pull base-runner to fill cache.
- name: 'gcr.io/cloud-builders/docker'
  entrypoint: 'bash'
  args:
    - '-c'
    - |
      docker pull ${_REPO}/base-runner || exit 0
  id: 'base-runner-pull'
  wait_for: ['-']  # Start this immediately.

- name: 'gcr.io/cloud-builders/docker'
  args: [
    'build',

    '--tag',
<<<<<<< HEAD
    'gcr.io/fuzzbench/base-runner',
=======
    'gcr.io/fuzzbench/base-builder:${_EXPERIMENT}',
>>>>>>> 0198c184

    '--tag',
    '${_REPO}/base-runner:${_EXPERIMENT}',

    '--cache-from',
    '${_REPO}/base-runner',

    'docker/base-runner'
  ]
  # Wait for pull and building base-image to finish.
  wait_for: ['base-image', 'base-runner-pull']
  id: 'base-runner'


# Pull base-runner to fill cache.
- name: 'gcr.io/cloud-builders/docker'
  entrypoint: 'bash'
  args:
    - '-c'
    - |
      docker pull ${_REPO}/measure-worker || exit 0
  id: 'measure-worker-pull'
  wait_for: ['-']  # Start this immediately.

- name: 'gcr.io/cloud-builders/docker'
  args: [
    'build',

    '--tag',
    'gcr.io/fuzzbench/measure-worker',

    '--tag',
    '${_REPO}/measure-worker',

    '--cache-from',
    '${_REPO}/measure-worker',

    '--file',
    'docker/measure-worker/Dockerfile',

    '.'
  ]
  # Wait for pull and building base-image to finish.
  wait_for: ['base-runner', 'measure-worker-pull']


images:
<<<<<<< HEAD
  - '${_REPO}/base-image'
  - '${_REPO}/base-builder'
  - '${_REPO}/base-runner'
  - '${_REPO}/measure-worker'
=======
  - '${_REPO}/base-image:${_EXPERIMENT}'
  - '${_REPO}/base-builder:${_EXPERIMENT}'
  - '${_REPO}/base-runner:${_EXPERIMENT}'
>>>>>>> 0198c184
<|MERGE_RESOLUTION|>--- conflicted
+++ resolved
@@ -97,11 +97,7 @@
     'build',
 
     '--tag',
-<<<<<<< HEAD
-    'gcr.io/fuzzbench/base-runner',
-=======
-    'gcr.io/fuzzbench/base-builder:${_EXPERIMENT}',
->>>>>>> 0198c184
+    'gcr.io/fuzzbench/base-runner:${_EXPERIMENT}',
 
     '--tag',
     '${_REPO}/base-runner:${_EXPERIMENT}',
@@ -149,13 +145,7 @@
 
 
 images:
-<<<<<<< HEAD
-  - '${_REPO}/base-image'
-  - '${_REPO}/base-builder'
-  - '${_REPO}/base-runner'
-  - '${_REPO}/measure-worker'
-=======
   - '${_REPO}/base-image:${_EXPERIMENT}'
   - '${_REPO}/base-builder:${_EXPERIMENT}'
   - '${_REPO}/base-runner:${_EXPERIMENT}'
->>>>>>> 0198c184
+  - '${_REPO}/measure-worker${_EXPERIMENT}'