--- conflicted
+++ resolved
@@ -194,14 +194,14 @@
                                       cut -d ':' -f2 | tr -d ' '))
 .$(1)-oss-fuzz-builder:
 	docker build \
-    --tag $(BASE_TAG)/oss-fuzz/builders/oss-fuzz-$($(1)-project-name)-builder \
+    --tag $(BASE_TAG)/oss-fuzz/builders/oss-fuzz-$(1)-builder \
     --file=docker/oss-fuzz-benchmark-builder/Dockerfile \
     --build-arg parent_image=gcr.io/fuzzbench/oss-fuzz/$($(1)-project-name)@sha256:$($(1)-oss-fuzz-builder-hash) \
     $(call cache_from,$(BASE_TAG)/oss-fuzz/builders/oss-fuzz-$($(1)-project-name)-builder) \
     .
 
 .pull-$(1)-oss-fuzz-builder:
-	docker pull $(BASE_TAG)/oss-fuzz/builders/oss-fuzz-$($(1)-project-name)-builder
+	docker pull $(BASE_TAG)/oss-fuzz/builders/oss-fuzz-$(1)-builder
 endef
 # Instantiate the above template with all OSS-Fuzz projects.
 $(foreach oss_fuzz_benchmark,$(OSS_FUZZ_BENCHMARKS), \
@@ -213,21 +213,12 @@
 	docker build \
     --tag $(BASE_TAG)/oss-fuzz/builders/$(1)/$(2)-intermediate \
     --file=fuzzers/$(1)/builder.Dockerfile \
-<<<<<<< HEAD
-    --build-arg parent_image=$(BASE_TAG)/oss-fuzz/builders/oss-fuzz-$($(2)-project-name)-builder \
-    $(call cache_from,${BASE_TAG}/oss-fuzz/builders/$(1)/$($(2)-project-name)-intermediate) \
-    fuzzers/$(1)
-
-.pull-$(1)-$(2)-oss-fuzz-builder-intermediate: .pull-$(1)-oss-fuzz-builder
-	docker pull $(BASE_TAG)/oss-fuzz/builders/$(1)/$($(2)-project-name)-intermediate
-=======
-    --build-arg parent_image=gcr.io/fuzzbench/oss-fuzz/$($(2)-project-name)@sha256:$($(2)-oss-fuzz-builder-hash) \
+    --build-arg parent_image=$(BASE_TAG)/oss-fuzz/builders/oss-fuzz-$(1)-builder \
     $(call cache_from,${BASE_TAG}/oss-fuzz/builders/$(1)/$(2)-intermediate) \
     fuzzers/$(1)
 
-.pull-$(1)-$(2)-oss-fuzz-builder-intermediate:
-	docker pull $(BASE_TAG)/oss-fuzz/builders/$(1)/$(2)-intermediate
->>>>>>> 93e8bdc5
+.pull-$(1)-$(2)-oss-fuzz-builder-intermediate: .pull-$(1)-oss-fuzz-builder
+	docker pull $(BASE_TAG)/oss-fuzz/builders/$(1)/$(2)-intermediate)
 
 .$(1)-$(2)-oss-fuzz-builder: .$(1)-$(2)-oss-fuzz-builder-intermediate
 	docker build \
